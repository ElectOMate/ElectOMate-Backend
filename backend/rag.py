from .clients import AzureOpenAIClientManager, WeaviateClientManager
from .prompts.rag_promps import RAG_PROMPT

from langgraph.graph import START, END, StateGraph
from langchain_core.documents import Document
from langchain_core.runnables.config import RunnableConfig

from pydantic import BaseModel
from typing import Optional
import logging


class GraphState(BaseModel):
    """
    Represents the state of our graph.

    Attributes:
        question: question
        question_embedding: embedding of the question
        generation: LLM generation
        documents: list of retrieved documents
    """

    question: str
    documents: Optional[list[Document]] = None
    answer: Optional[str] = None


class GraphConfig(BaseModel):
    """
    Represents the config of our graph

    Atrributes:
        weaviate_client: the weaviate client to use
        openai_client: the openai client to use
    """

    weaviate_client: WeaviateClientManager
    openai_client: AzureOpenAIClientManager


class RAG:
    def __init__(self):
        graph = StateGraph(GraphState, config_schema=GraphConfig)

        # Add nodes
        graph.add_node("retrieve", self.retrieve)
        graph.add_node("generate", self.generate)
        
        # Add edges
        graph.add_edge(START, "retrieve")
        graph.add_edge("retrieve", "generate")
        graph.add_edge("generate", END)
        
        self.graph = graph.compile()
    
    def stream(self, question: str, weaviate_client: WeaviateClientManager, openai_client: AzureOpenAIClientManager):
        config = {"configurable": {"weaviate_client": weaviate_client, "openai_client": openai_client}}
        init = {"question": question}
        for message, metadata in self.graph.stream(init, config, stream_mode="messages"):
            if metadata["langgraph_node"] == "generate":
                yield message.content
                
    def invoke(self, question: str, weaviate_client: WeaviateClientManager, openai_client: AzureOpenAIClientManager):
        logging.info(f"Invoking RAG with question: {question}")
<<<<<<< HEAD
        
=======
>>>>>>> e13a3dd9
        config = {"configurable": {"weaviate_client": weaviate_client, "openai_client": openai_client}}
        init = {"question": question}
        
        result = self.graph.invoke(init, config=config)
        
        logging.info(f"RAG invocation completed. Answer: {result['answer']}")
        
        return result["answer"]

    def retrieve(self, state: GraphState, config: RunnableConfig):
        weaviate_client = config["configurable"].get("weaviate_client", None)
        if weaviate_client is None:
            logging.error(
                "Weaviate Client not passed to config when retrieving documents. Please modify the config when calling invoke."
            )
        collection = weaviate_client.get_client().collections.get("TEST_Document_Chunk")

        # Fetch results
        question = state.question
        response = collection.query.hybrid(
            query=question, limit=5
        )

        # Create documents
        documents = []
        for obj in response.objects:
            documents.append(Document(page_content=obj.properties["content"]))

        return {
            "question": question,
            "documents": documents,
        }

    def generate(self, state: GraphState, config: RunnableConfig):
        logging.info(f"Generating response for question: {state.question}")
        openai_client = config["configurable"].get("openai_client", None)
        if openai_client is None:
            logging.error(
                "Azure OpenAI client not passed to config when generating response. Please modify the config when calling invoke."
            )

        documents = state.documents
        question = state.question
        
        docs_content = "\n\n".join(doc.page_content for doc in documents)
        messages = RAG_PROMPT.invoke({"question": question, "documents": docs_content})
        answer = openai_client.get_chat_client().invoke(messages)
        
        return {
            "question": question,
            "documents": documents,
            "answer": answer.content
        }<|MERGE_RESOLUTION|>--- conflicted
+++ resolved
@@ -63,10 +63,7 @@
                 
     def invoke(self, question: str, weaviate_client: WeaviateClientManager, openai_client: AzureOpenAIClientManager):
         logging.info(f"Invoking RAG with question: {question}")
-<<<<<<< HEAD
         
-=======
->>>>>>> e13a3dd9
         config = {"configurable": {"weaviate_client": weaviate_client, "openai_client": openai_client}}
         init = {"question": question}
         
