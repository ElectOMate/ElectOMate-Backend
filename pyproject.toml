--- conflicted
+++ resolved
@@ -12,11 +12,8 @@
     "alembic>=1.16.5",
     "alembic-postgresql-enum>=1.8.0",
     "asyncer>=0.0.8",
-<<<<<<< HEAD
-=======
     "cohere>=5.18.0",
     "docling>=2.53.0",
->>>>>>> b597f2ef
     "fastapi[standard-no-fastapi-cloud-cli]>=0.116.2",
     "langchain-core>=0.3.76",
     "langchain-openai>=0.3.33",
