<<<<<<< HEAD
import uvicorn
import asyncio
import base64
import io
import time
import os
from fastapi import FastAPI, WebSocket, WebSocketDisconnect, Depends, HTTPException, File, UploadFile
from fastapi.responses import StreamingResponse, HTMLResponse
from fastapi.middleware.cors import CORSMiddleware
from pydantic import BaseModel, Field
from typing import Annotated, List, Dict, Optional
from pydantic_settings import BaseSettings, SettingsConfigDict
import logging
import markdown
import httpx

# Importing from backend
from backend.models import SupportedCountries, Question, Response, UserAnswer, CustomAnswerEvaluationRequest, PartyResponse, AskAllPartiesResponse
from backend.responses import DEFAULT_RESPONSE
from backend.clients import AzureOpenAIClientManager, WeaviateClientManager
from backend.rag import RAG
from backend.custom_answer_evaluation import get_random_party_scores
from backend.bing_litellm import router as ai_router
from backend.audio_transcription import router as audio_router

# <-- TTS if needed
from backend.azure_tts import generate_speech

# Browser-based code if needed
from browser_use.browser.browser import Browser, BrowserConfig
from browser_use.browser.context import BrowserContext
from browser_use.controller.service import Controller
from browser_use.agent.service import Agent
from langchain_openai import ChatOpenAI
from playwright.async_api import Page


class TTSRequest(BaseModel):
    text: str

# ------------------------------
# NEW Pydantic model for function-calling
# ------------------------------
class ChatFunctionCallRequest(BaseModel):
    country_code: str
    question_body: Question  # e.g. "question": "User's RAG query"

# Global browser references (if you're using them)
global_browser = None
global_context = None
global_agent = None

class Settings(BaseSettings):
    weaviate_http_host: str
    weaviate_grcp_host: str
    weaviate_user_api_key: str
    azure_openai_api_key: str
    azure_endpoint: str
    chat_deployement: str
    openai_api_version: str
    embedding_deployement: str

    # Additional possible secrets
    google_api_key: str
    litellm_api_key: str
    bing_api_key: str
    litellm_api_base_url: str

    azure_openai_api_key_stt: str
    azure_openai_endpoint_stt: str
    openai_api_key: str

    azure_speech_key: str
    azure_speech_region: str

    model_config = SettingsConfigDict(env_file=".env", extra="allow")


settings = Settings()
app = FastAPI()

# Include additional routers if needed
app.include_router(audio_router)
app.include_router(ai_router)

app.add_middleware(
    CORSMiddleware,
    allow_origins=[
        "http://localhost:8000", "http://127.0.0.1:8000",
        "https://electomate.com", "http://localhost:5173",
        "http://127.0.0.1:5173", "https://electomate.com/Germany"
    ],
    allow_credentials=True,
    allow_methods=["GET", "POST", "PUT", "DELETE"],
    allow_headers=["*"],
)

@app.get("/")
async def read_root():
    logging.info("GET request received at root...")
    return {"Hello": "World"}

# ------------------------------
# Dependencies for Weaviate & Azure
# ------------------------------
async def get_weaviate_client():
    return WeaviateClientManager(
        http_host=settings.weaviate_http_host,
        grcp_host=settings.weaviate_grcp_host,
        user_api_key=settings.weaviate_user_api_key,
        openai_api_key=settings.azure_openai_api_key
    )

async def get_azure_openai_client():
    return AzureOpenAIClientManager(
        api_key=settings.azure_openai_api_key,
        endpoint=settings.azure_endpoint,
        api_version=settings.openai_api_version,
        chat_deployement=settings.chat_deployement,
        embedding_deployement=settings.embedding_deployement
    )

@app.get("/test")
async def test_endpoint():
    return {"msg": "This is a test endpoint."}

# ------------------------------
# Example streaming route
# ------------------------------
@app.post("/stream/{country_code}")
async def stream(
    country_code: SupportedCountries,
    question: Question,
    weaviate_client: Annotated[WeaviateClientManager, Depends(get_weaviate_client)],
    openai_client: Annotated[AzureOpenAIClientManager, Depends(get_azure_openai_client)],
) -> Response:
    logging.info(f"POST request received at /stream/{country_code}/...")
    question_str = question.q
    if question_str is None:
        return DEFAULT_RESPONSE("Germany")

    rag = RAG()
    return StreamingResponse(rag.stream(question_str, weaviate_client, openai_client))

# ------------------------------
# Existing /chat route
# ------------------------------
@app.post("/chat/{country_code}")
def chat(
    country_code: SupportedCountries,
    question_body: Question,
    weaviate_client: Annotated[WeaviateClientManager, Depends(get_weaviate_client)],
    openai_client: Annotated[AzureOpenAIClientManager, Depends(get_azure_openai_client)],
) -> Response:
    logging.info(f"POST request received at /chat/{country_code}/...")
    question: str = question_body.question
    if question is None:
        return DEFAULT_RESPONSE("Germany")

    rag = RAG()
    return {"r": rag.invoke(question, weaviate_client, openai_client)}

# ------------------------------
# Evaluate custom user answers
# ------------------------------
@app.post("/custom_answer_evaluation")
async def custom_answer_evaluation(user_answers: List[UserAnswer]):
    print(f"user_answers={user_answers}")
    for answer in user_answers:
        print(f"users_answer={answer.users_answer}, custom_answer={answer.custom_answer}")
    custom_answers_results = get_random_party_scores(user_answers)
    return custom_answers_results

# ------------------------------
# Example multi-party question route
# ------------------------------
@app.post("/askallparties/{country_code}", response_model=AskAllPartiesResponse)
def askallparties(
    country_code: SupportedCountries,
    question_body: Question,
    weaviate_client: Annotated[WeaviateClientManager, Depends(get_weaviate_client)],
    openai_client: Annotated[AzureOpenAIClientManager, Depends(get_azure_openai_client)],
) -> AskAllPartiesResponse:
    logging.info(f"POST request received at /askallparties/{country_code}/...")
    question: str = question_body.question
    selected_parties: Dict[str, bool] = question_body.selected_parties

    if not question:
        logging.error("Received an empty question.")
        raise HTTPException(status_code=400, detail="Question cannot be empty.")

    logging.info("Preparing to query parties' responses.")
    rag = RAG()
    responses = []
    for party, isSelected in selected_parties.items():
        if isSelected:
            prefixed_question = f"What would {party} say to this: {question}"
            logging.debug(f"Querying RAG for party: {party} with question: {prefixed_question}")
            response = rag.invoke(prefixed_question, weaviate_client, openai_client)

            policies = [s.strip() for s in response.split(".") if s.strip()]
            logging.debug(f"Received policies for {party}: {policies}")
            responses.append(PartyResponse(
                party=party,
                policies=policies
            ))

    logging.info(f"responses={responses}")
    logging.info("Successfully gathered responses from selected parties.")
    return AskAllPartiesResponse(responses=responses)












# ------------------------------
# Azure TTS endpoint (Optional)
# ------------------------------
@app.post("/tts")
async def tts_endpoint(request: TTSRequest):
    """
    Receive text from the frontend, generate TTS audio using azure_tts.generate_speech,
    and return the audio as a streaming response.
    """
    logging.info(f"TTS request for text: '{request.text}'")
    audio_bytes = generate_speech(request.text)  # from azure_tts.py

    if not audio_bytes:
        raise HTTPException(
            status_code=400,
            detail="Speech synthesis failed or returned empty audio."
        )

    return StreamingResponse(io.BytesIO(audio_bytes), media_type="audio/mpeg")

# ------------------------------
# Route to get ephemeral token for Realtime
# ------------------------------
# File: Backend (app.py)
@app.get("/session")
async def get_session():
    """
    Backend route to fetch an ephemeral key from OpenAI Realtime API.
    """
    DEFAULT_INSTRUCTIONS = """
    You are the AI voice assistant for a voting advice application focusing on the upcoming national general elections.
    Your role is to provide accurate, unbiased information about political parties and their positions.
    When asked about any political topic, policy, or party stance, you MUST use the fetchRagData function 
    to retrieve verified information from our database.
    Never rely on your pre-trained knowledge - always use the RAG system for political information.
    If a query isn't about German politics or elections, politely explain that you can only discuss German political topics. Your creators are named "ElectOMate" in german it is pronounced "Elektomait".
    """

    async with httpx.AsyncClient() as client:
        response = await client.post(
            "https://api.openai.com/v1/realtime/sessions",
            headers={
                "Authorization": f"Bearer {os.getenv('OPENAI_API_KEY')}",
                "Content-Type": "application/json",
            },
            json={
                "model": "gpt-4o-realtime-preview-2024-12-17",
                "voice": "verse",
                "instructions": DEFAULT_INSTRUCTIONS,
                "tools": [
                    {
                        "type": "function",
                        "name": "fetchRagData",
                        "description": "Retrieves verified political information from our RAG system",
                        "parameters": {
                            "type": "object",
                            "properties": {
                                "country_code": {
                                    "type": "string",
                                    "description": "The country code (e.g., 'de' for Germany)",
                                    "enum": ["DE"]  # Only allow German queries for now
                                },
                                "question_body": {
                                    "type": "object",
                                    "properties": {
                                        "question": {
                                            "type": "string",
                                            "description": "The political question to look up"
                                        }
                                    },
                                    "required": ["question"]
                                }
                            },
                            "required": ["country_code", "question_body"]
                        }
                    }
                ]
            }
        )
        if response.status_code != 200:
            raise HTTPException(
                status_code=response.status_code,
                detail=f"Failed to fetch session: {response.text}"
            )

        data = response.json()
        return {"client_secret": data["client_secret"]}

# ------------------------------
# NEW: function-calling route
# ------------------------------
@app.post("/function/fetch-rag-data")
def fetch_rag_data(
    payload: ChatFunctionCallRequest,
    weaviate_client: Annotated[WeaviateClientManager, Depends(get_weaviate_client)],
    openai_client: Annotated[AzureOpenAIClientManager, Depends(get_azure_openai_client)]
):
    """
    This route is called internally by your function-calling logic (via real-time).
    It just delegates to the RAG pipeline used in /chat/{country_code}.
    """
    country_code = payload.country_code
    question_obj = payload.question_body
    if not question_obj.question:
        raise HTTPException(status_code=400, detail="No question provided.")

    rag = RAG()
    response_data = rag.invoke(question_obj.question, weaviate_client, openai_client)
    return {"r": response_data}


if __name__ == "__main__":
=======
import uvicorn
import asyncio
import base64
import io
import time
import os
from fastapi import FastAPI, WebSocket, WebSocketDisconnect, Depends, HTTPException, File, UploadFile
from fastapi.responses import StreamingResponse, HTMLResponse
from fastapi.middleware.cors import CORSMiddleware
from pydantic import BaseModel
from typing import Annotated, List
from pydantic_settings import BaseSettings, SettingsConfigDict
import logging
import markdown

# Importing from backend
from backend.models import SupportedCountries, Question, Response, UserAnswer, CustomAnswerEvaluationRequest, PartyResponse, AskAllPartiesResponse
from backend.responses import DEFAULT_RESPONSE
from backend.clients import AzureOpenAIClientManager, WeaviateClientManager
from backend.rag import RAG
from backend.custom_answer_evaluation import get_random_party_scores
from backend.bing_litellm import router as ai_router
from backend.audio_transcription import router as audio_router

# <-- NEW: import our azure TTS function
from backend.azure_tts import generate_speech

# Importing from browser_use
from browser_use.browser.browser import Browser, BrowserConfig
from browser_use.browser.context import BrowserContext
from browser_use.controller.service import Controller
from browser_use.agent.service import Agent
from langchain_openai import ChatOpenAI
from playwright.async_api import Page

class TTSRequest(BaseModel):
    text: str

global_browser = None
global_context = None
global_agent = None

class Settings(BaseSettings):
    weaviate_http_host: str
    weaviate_grcp_host: str
    weaviate_user_api_key: str
    azure_openai_api_key: str
    azure_endpoint: str
    chat_deployement: str
    openai_api_version: str
    embedding_deployement: str

    # Add these if needed
    google_api_key: str
    litellm_api_key: str
    bing_api_key: str
    litellm_api_base_url: str

    azure_openai_api_key_stt: str
    azure_openai_endpoint_stt: str
    openai_api_key: str

    azure_speech_key: str
    azure_speech_region: str

    model_config = SettingsConfigDict(env_file=".env",  extra="allow" )

settings = Settings()

async def lifespan(app: FastAPI):
    global global_browser, global_context

    global_browser = Browser(
        config=BrowserConfig(
            headless=False,
            disable_security=True
        )
    )
    global_context = await global_browser.new_context()
    page = await global_context.get_current_page()
    await page.goto("about:blank")

    yield

    if global_browser:
        await global_browser.close()
        global_browser = None

app = FastAPI(lifespan=lifespan)

app.include_router(audio_router)
app.include_router(ai_router)

app.add_middleware(
    CORSMiddleware,
    allow_origins=[
        "http://localhost:8000", "http://127.0.0.1:8000",
        "https://electomate.com", "http://localhost:5173",
        "http://127.0.0.1:5173", "https://electomate.com/Germany"
    ],
    allow_credentials=True,
    allow_methods=["GET", "POST", "PUT", "DELETE"],
    allow_headers=["*"],
)

@app.get("/")
async def read_root():
    logging.info("GET request received at root...")
    return {"Hello": "World"}

async def get_weaviate_client():
    return WeaviateClientManager(
        http_host=settings.weaviate_http_host,
        grcp_host=settings.weaviate_grcp_host,
        user_api_key=settings.weaviate_user_api_key,
        openai_api_key=settings.azure_openai_api_key
    )

async def get_azure_openai_client():
    return AzureOpenAIClientManager(
        api_key=settings.azure_openai_api_key,
        endpoint=settings.azure_endpoint,
        api_version=settings.openai_api_version,
        chat_deployement=settings.chat_deployement,
        embedding_deployement=settings.embedding_deployement
    )

@app.get("/test")
async def test_endpoint():
    return {"msg": "This is a test endpoint."}

@app.post("/stream/{country_code}")
async def stream(
    country_code: SupportedCountries,
    question: Question,
    weaviate_client: Annotated[WeaviateClientManager, Depends(get_weaviate_client)],
    openai_client: Annotated[AzureOpenAIClientManager, Depends(get_azure_openai_client)],
) -> Response:
    logging.info(f"POST request received at /stream/{country_code}/...")

    question = question.q
    if question is None:
        return DEFAULT_RESPONSE("Germany")

    rag = RAG()
    return StreamingResponse(rag.stream(question, weaviate_client, openai_client))

@app.post("/chat/{country_code}")
def chat(
    country_code: SupportedCountries,
    question_body: Question,
    weaviate_client: Annotated[WeaviateClientManager, Depends(get_weaviate_client)],
    openai_client: Annotated[AzureOpenAIClientManager, Depends(get_azure_openai_client)],
) -> Response:
    logging.info(f"POST request received at /chat/{country_code}/...")
    question: str = question_body.question
    if question is None:
        return DEFAULT_RESPONSE("Germany")

    rag = RAG()
    return {"r": rag.invoke(question, weaviate_client, openai_client)}

@app.post("/custom_answer_evaluation")
async def custom_answer_evaluation(user_answers: List[UserAnswer]):
    for answer in user_answers:
        print(f"users_answer={answer.users_answer}, custom_answer={answer.custom_answer}")

    custom_answers_results = get_random_party_scores(user_answers)
    return custom_answers_results

@app.post("/askallparties/{country_code}", response_model=AskAllPartiesResponse)
async def askallparties(
    country_code: SupportedCountries,
    question_body: Question,
    weaviate_client: Annotated[WeaviateClientManager, Depends(get_weaviate_client)],
    openai_client: Annotated[AzureOpenAIClientManager, Depends(get_azure_openai_client)],
) -> AskAllPartiesResponse:
    logging.info(f"POST request received at /askallparties/{country_code}/...")

    question: str = question_body.question
    if not question:
        raise HTTPException(status_code=400, detail="Question cannot be empty.")

    parties_info = [
        {"party": "CDU", "description": "Christian Democratic Union of Germany"},
        {"party": "SPD", "description": "Social Democratic Party of Germany"},
    ]

    rag = RAG()
    tasks = []
    responses = []
    for p in parties_info:
        task = asyncio.create_task(ask_party(p["party"], question, rag, weaviate_client, openai_client))
        tasks.append(task)

    responses = await asyncio.gather(*tasks)

    return AskAllPartiesResponse(responses=responses)

async def ask_party(party: str, question: str, rag: RAG, weaviate_client: WeaviateClientManager, openai_client: AzureOpenAIClientManager):
    prefixed_question = f"What would {party} say to this: {question}"
    response = rag.invoke(prefixed_question, weaviate_client, openai_client)
    policies = [s.strip() for s in response.split(".") if s.strip()]
    return PartyResponse(
        party=party,
        description=party,
        policies=policies
    )

# ------------------------------
# NEW Azure TTS endpoint
# ------------------------------
@app.post("/tts")
async def tts_endpoint(request: TTSRequest):
    """
    Receive text from the frontend, generate TTS audio using azure_tts.generate_speech,
    and return the audio as a streaming response.
    """
    logging.info(f"TTS request for text: '{request.text}'")
    audio_bytes = generate_speech(request.text)  # from azure_tts.py

    if not audio_bytes:
        raise HTTPException(
            status_code=400, 
            detail="Speech synthesis failed or returned empty audio."
        )

    # Return the audio as a streaming response
    return StreamingResponse(io.BytesIO(audio_bytes), media_type="audio/mpeg")

@app.websocket("/ws")
async def ws_endpoint(websocket: WebSocket):
    await websocket.accept()
    global global_agent, global_context
    if not global_agent:
        controller = Controller()
        model = ChatOpenAI(model="gpt-4o")
        global_agent = Agent(
            task="(Empty task, we'll control it with manual instructions)",
            llm=model,
            controller=controller,
            browser_context=global_context
        )

    sending_frames = True

    async def send_frames_loop():
        while sending_frames:
            try:
                page = await global_context.get_current_page()
                screenshot_bytes = await page.screenshot(full_page=False)
                screenshot_b64 = base64.b64encode(screenshot_bytes).decode("utf-8")
                await websocket.send_json({"type": "frame", "data": screenshot_b64})
                await asyncio.sleep(1.0)
            except Exception as e:
                print("Error sending frames:", e)
                break

    frame_task = asyncio.create_task(send_frames_loop())

    try:
        while True:
            msg = await websocket.receive_text()
            if msg.startswith("goto "):
                url = msg.replace("goto ", "").strip()
                page = await global_context.get_current_page()
                await page.goto(url)
            elif msg.startswith("scroll"):
                page = await global_context.get_current_page()
                await page.evaluate("window.scrollBy(0, 400);")
            elif msg.startswith("done"):
                await websocket.send_text("Okay, finishing up!")
                break
            else:
                await websocket.send_text(f"Received unknown instruction: {msg}")

            await websocket.send_text(f"Executed command: {msg}")

    except WebSocketDisconnect:
        print("Client disconnected.")
    finally:
        sending_frames = False
        frame_task.cancel()
        await websocket.close()

if __name__ == "__main__":
>>>>>>> e13a3dd9
    uvicorn.run("app:app", host="0.0.0.0", port=8000, reload=True)<|MERGE_RESOLUTION|>--- conflicted
+++ resolved
@@ -1,4 +1,3 @@
-<<<<<<< HEAD
 import uvicorn
 import asyncio
 import base64
@@ -176,7 +175,7 @@
 # Example multi-party question route
 # ------------------------------
 @app.post("/askallparties/{country_code}", response_model=AskAllPartiesResponse)
-def askallparties(
+async def askallparties(
     country_code: SupportedCountries,
     question_body: Question,
     weaviate_client: Annotated[WeaviateClientManager, Depends(get_weaviate_client)],
@@ -192,6 +191,7 @@
 
     logging.info("Preparing to query parties' responses.")
     rag = RAG()
+    tasks = []
     responses = []
     for party, isSelected in selected_parties.items():
         if isSelected:
@@ -333,292 +333,4 @@
 
 
 if __name__ == "__main__":
-=======
-import uvicorn
-import asyncio
-import base64
-import io
-import time
-import os
-from fastapi import FastAPI, WebSocket, WebSocketDisconnect, Depends, HTTPException, File, UploadFile
-from fastapi.responses import StreamingResponse, HTMLResponse
-from fastapi.middleware.cors import CORSMiddleware
-from pydantic import BaseModel
-from typing import Annotated, List
-from pydantic_settings import BaseSettings, SettingsConfigDict
-import logging
-import markdown
-
-# Importing from backend
-from backend.models import SupportedCountries, Question, Response, UserAnswer, CustomAnswerEvaluationRequest, PartyResponse, AskAllPartiesResponse
-from backend.responses import DEFAULT_RESPONSE
-from backend.clients import AzureOpenAIClientManager, WeaviateClientManager
-from backend.rag import RAG
-from backend.custom_answer_evaluation import get_random_party_scores
-from backend.bing_litellm import router as ai_router
-from backend.audio_transcription import router as audio_router
-
-# <-- NEW: import our azure TTS function
-from backend.azure_tts import generate_speech
-
-# Importing from browser_use
-from browser_use.browser.browser import Browser, BrowserConfig
-from browser_use.browser.context import BrowserContext
-from browser_use.controller.service import Controller
-from browser_use.agent.service import Agent
-from langchain_openai import ChatOpenAI
-from playwright.async_api import Page
-
-class TTSRequest(BaseModel):
-    text: str
-
-global_browser = None
-global_context = None
-global_agent = None
-
-class Settings(BaseSettings):
-    weaviate_http_host: str
-    weaviate_grcp_host: str
-    weaviate_user_api_key: str
-    azure_openai_api_key: str
-    azure_endpoint: str
-    chat_deployement: str
-    openai_api_version: str
-    embedding_deployement: str
-
-    # Add these if needed
-    google_api_key: str
-    litellm_api_key: str
-    bing_api_key: str
-    litellm_api_base_url: str
-
-    azure_openai_api_key_stt: str
-    azure_openai_endpoint_stt: str
-    openai_api_key: str
-
-    azure_speech_key: str
-    azure_speech_region: str
-
-    model_config = SettingsConfigDict(env_file=".env",  extra="allow" )
-
-settings = Settings()
-
-async def lifespan(app: FastAPI):
-    global global_browser, global_context
-
-    global_browser = Browser(
-        config=BrowserConfig(
-            headless=False,
-            disable_security=True
-        )
-    )
-    global_context = await global_browser.new_context()
-    page = await global_context.get_current_page()
-    await page.goto("about:blank")
-
-    yield
-
-    if global_browser:
-        await global_browser.close()
-        global_browser = None
-
-app = FastAPI(lifespan=lifespan)
-
-app.include_router(audio_router)
-app.include_router(ai_router)
-
-app.add_middleware(
-    CORSMiddleware,
-    allow_origins=[
-        "http://localhost:8000", "http://127.0.0.1:8000",
-        "https://electomate.com", "http://localhost:5173",
-        "http://127.0.0.1:5173", "https://electomate.com/Germany"
-    ],
-    allow_credentials=True,
-    allow_methods=["GET", "POST", "PUT", "DELETE"],
-    allow_headers=["*"],
-)
-
-@app.get("/")
-async def read_root():
-    logging.info("GET request received at root...")
-    return {"Hello": "World"}
-
-async def get_weaviate_client():
-    return WeaviateClientManager(
-        http_host=settings.weaviate_http_host,
-        grcp_host=settings.weaviate_grcp_host,
-        user_api_key=settings.weaviate_user_api_key,
-        openai_api_key=settings.azure_openai_api_key
-    )
-
-async def get_azure_openai_client():
-    return AzureOpenAIClientManager(
-        api_key=settings.azure_openai_api_key,
-        endpoint=settings.azure_endpoint,
-        api_version=settings.openai_api_version,
-        chat_deployement=settings.chat_deployement,
-        embedding_deployement=settings.embedding_deployement
-    )
-
-@app.get("/test")
-async def test_endpoint():
-    return {"msg": "This is a test endpoint."}
-
-@app.post("/stream/{country_code}")
-async def stream(
-    country_code: SupportedCountries,
-    question: Question,
-    weaviate_client: Annotated[WeaviateClientManager, Depends(get_weaviate_client)],
-    openai_client: Annotated[AzureOpenAIClientManager, Depends(get_azure_openai_client)],
-) -> Response:
-    logging.info(f"POST request received at /stream/{country_code}/...")
-
-    question = question.q
-    if question is None:
-        return DEFAULT_RESPONSE("Germany")
-
-    rag = RAG()
-    return StreamingResponse(rag.stream(question, weaviate_client, openai_client))
-
-@app.post("/chat/{country_code}")
-def chat(
-    country_code: SupportedCountries,
-    question_body: Question,
-    weaviate_client: Annotated[WeaviateClientManager, Depends(get_weaviate_client)],
-    openai_client: Annotated[AzureOpenAIClientManager, Depends(get_azure_openai_client)],
-) -> Response:
-    logging.info(f"POST request received at /chat/{country_code}/...")
-    question: str = question_body.question
-    if question is None:
-        return DEFAULT_RESPONSE("Germany")
-
-    rag = RAG()
-    return {"r": rag.invoke(question, weaviate_client, openai_client)}
-
-@app.post("/custom_answer_evaluation")
-async def custom_answer_evaluation(user_answers: List[UserAnswer]):
-    for answer in user_answers:
-        print(f"users_answer={answer.users_answer}, custom_answer={answer.custom_answer}")
-
-    custom_answers_results = get_random_party_scores(user_answers)
-    return custom_answers_results
-
-@app.post("/askallparties/{country_code}", response_model=AskAllPartiesResponse)
-async def askallparties(
-    country_code: SupportedCountries,
-    question_body: Question,
-    weaviate_client: Annotated[WeaviateClientManager, Depends(get_weaviate_client)],
-    openai_client: Annotated[AzureOpenAIClientManager, Depends(get_azure_openai_client)],
-) -> AskAllPartiesResponse:
-    logging.info(f"POST request received at /askallparties/{country_code}/...")
-
-    question: str = question_body.question
-    if not question:
-        raise HTTPException(status_code=400, detail="Question cannot be empty.")
-
-    parties_info = [
-        {"party": "CDU", "description": "Christian Democratic Union of Germany"},
-        {"party": "SPD", "description": "Social Democratic Party of Germany"},
-    ]
-
-    rag = RAG()
-    tasks = []
-    responses = []
-    for p in parties_info:
-        task = asyncio.create_task(ask_party(p["party"], question, rag, weaviate_client, openai_client))
-        tasks.append(task)
-
-    responses = await asyncio.gather(*tasks)
-
-    return AskAllPartiesResponse(responses=responses)
-
-async def ask_party(party: str, question: str, rag: RAG, weaviate_client: WeaviateClientManager, openai_client: AzureOpenAIClientManager):
-    prefixed_question = f"What would {party} say to this: {question}"
-    response = rag.invoke(prefixed_question, weaviate_client, openai_client)
-    policies = [s.strip() for s in response.split(".") if s.strip()]
-    return PartyResponse(
-        party=party,
-        description=party,
-        policies=policies
-    )
-
-# ------------------------------
-# NEW Azure TTS endpoint
-# ------------------------------
-@app.post("/tts")
-async def tts_endpoint(request: TTSRequest):
-    """
-    Receive text from the frontend, generate TTS audio using azure_tts.generate_speech,
-    and return the audio as a streaming response.
-    """
-    logging.info(f"TTS request for text: '{request.text}'")
-    audio_bytes = generate_speech(request.text)  # from azure_tts.py
-
-    if not audio_bytes:
-        raise HTTPException(
-            status_code=400, 
-            detail="Speech synthesis failed or returned empty audio."
-        )
-
-    # Return the audio as a streaming response
-    return StreamingResponse(io.BytesIO(audio_bytes), media_type="audio/mpeg")
-
-@app.websocket("/ws")
-async def ws_endpoint(websocket: WebSocket):
-    await websocket.accept()
-    global global_agent, global_context
-    if not global_agent:
-        controller = Controller()
-        model = ChatOpenAI(model="gpt-4o")
-        global_agent = Agent(
-            task="(Empty task, we'll control it with manual instructions)",
-            llm=model,
-            controller=controller,
-            browser_context=global_context
-        )
-
-    sending_frames = True
-
-    async def send_frames_loop():
-        while sending_frames:
-            try:
-                page = await global_context.get_current_page()
-                screenshot_bytes = await page.screenshot(full_page=False)
-                screenshot_b64 = base64.b64encode(screenshot_bytes).decode("utf-8")
-                await websocket.send_json({"type": "frame", "data": screenshot_b64})
-                await asyncio.sleep(1.0)
-            except Exception as e:
-                print("Error sending frames:", e)
-                break
-
-    frame_task = asyncio.create_task(send_frames_loop())
-
-    try:
-        while True:
-            msg = await websocket.receive_text()
-            if msg.startswith("goto "):
-                url = msg.replace("goto ", "").strip()
-                page = await global_context.get_current_page()
-                await page.goto(url)
-            elif msg.startswith("scroll"):
-                page = await global_context.get_current_page()
-                await page.evaluate("window.scrollBy(0, 400);")
-            elif msg.startswith("done"):
-                await websocket.send_text("Okay, finishing up!")
-                break
-            else:
-                await websocket.send_text(f"Received unknown instruction: {msg}")
-
-            await websocket.send_text(f"Executed command: {msg}")
-
-    except WebSocketDisconnect:
-        print("Client disconnected.")
-    finally:
-        sending_frames = False
-        frame_task.cancel()
-        await websocket.close()
-
-if __name__ == "__main__":
->>>>>>> e13a3dd9
     uvicorn.run("app:app", host="0.0.0.0", port=8000, reload=True)