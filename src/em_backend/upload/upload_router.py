import logging

<<<<<<< HEAD
from em_backend.config import weaviate_async_client, langchain_async_clients
from em_backend.upload.upload import upload_documents
=======
from fastapi import APIRouter, HTTPException, UploadFile
>>>>>>> b597f2ef

from em_backend.config import cohere_async_clients, weaviate_async_client
from em_backend.upload.upload import upload_documents

router = APIRouter()


@router.post("/uploadfiles")
async def uploadfiles(files: list[UploadFile]):
    logging.debug("POST request received at /uploadfiles...")

    if not await weaviate_async_client.is_ready():
        raise HTTPException(status_code=503, detail="Weaviate is not ready.")

    errored_files = await upload_documents(
        files, langchain_async_clients, weaviate_async_client
    )

    if len(errored_files) != 0:
        return HTTPException(
            status_code=500,
            detail=f"File Upload failed for files: {', '.join(errored_files)}",
        )<|MERGE_RESOLUTION|>--- conflicted
+++ resolved
@@ -1,20 +1,15 @@
 import logging
 
-<<<<<<< HEAD
-from em_backend.config import weaviate_async_client, langchain_async_clients
-from em_backend.upload.upload import upload_documents
-=======
 from fastapi import APIRouter, HTTPException, UploadFile
->>>>>>> b597f2ef
 
-from em_backend.config import cohere_async_clients, weaviate_async_client
+from em_backend.config import langchain_async_clients, weaviate_async_client
 from em_backend.upload.upload import upload_documents
 
 router = APIRouter()
 
 
 @router.post("/uploadfiles")
-async def uploadfiles(files: list[UploadFile]):
+async def uploadfiles(files: list[UploadFile]) -> HTTPException | None:
     logging.debug("POST request received at /uploadfiles...")
 
     if not await weaviate_async_client.is_ready():
