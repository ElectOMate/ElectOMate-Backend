import asyncio
import logging

import cohere
import pymupdf
import pymupdf4llm
import weaviate
import weaviate.classes as wvc
from fastapi import UploadFile
from langchain_core.documents import Document
from langchain_text_splitters import (
    ExperimentalMarkdownSyntaxTextSplitter,
    RecursiveCharacterTextSplitter,
)
<<<<<<< HEAD
import weaviate
import weaviate.classes as wvc
from typing import Any

from ..config import CHUNK_SIZE, CHUNK_OVERLAP
=======
>>>>>>> b597f2ef

from ..config import CHUNK_OVERLAP, CHUNK_SIZE


async def process_file(
    file: UploadFile,
    markdown_text_splitter: ExperimentalMarkdownSyntaxTextSplitter,
    text_splitter: RecursiveCharacterTextSplitter,
    langchain_async_clients: dict[str, Any],
    weaviate_async_client: weaviate.WeaviateAsyncClient,
):
    logging.info("Extracting markdown...")
    # Parse pdf, also extracting tables
    # For some reason, this code doesn't work :(
    # md_text = await asyncify(pymupdf4llm.to_markdown)(
    #     pymupdf.open(stream=file.file.read(), filetype="pdf")
    # )
    md_text = pymupdf4llm.to_markdown(
        pymupdf.open(stream=file.file.read(), filetype="pdf")
    )

    # We chunk the document
    md_header_splits = markdown_text_splitter.split_text(md_text)
    splits = text_splitter.split_documents(md_header_splits)
    for split in splits:
        split.metadata["title"] = ": ".join(
            split.metadata[f"Header {i}"]
            for i in range(1, 7)
            if f"Header {i}" in split.metadata
        )
        split.metadata["filename"] = file.filename

    collection = weaviate_async_client.collections.get("Documents")

    async def upload_splits(splits: list[Document]):
        # Create the embeddings
        # We use the multilingual model for embedding generation
        logging.info("Getting embeddings...")
        # TO REMOVE: outdated calls -- migrating to third-party service
        response = await langchain_async_clients["embed_client"].embed(
            texts=[split.page_content for split in splits],
            model="embed-multilingual-v3.0",
            input_type="search_document",
            embedding_types=["float"],
        )

        logging.info("Uploading embeddings...")
        # Upload documents to the database
        document_objs = list()
        for i, emb in enumerate(response.embeddings.float):
            document_objs.append(
                wvc.data.DataObject(
                    properties={
                        "filename": splits[i].metadata["filename"],
                        "title": splits[i].metadata["title"],
                        "chunk_content": splits[i].page_content,
                    },
                    vector=emb,
                )
            )
        response = await collection.data.insert_many(document_objs)
        return response.has_errors

    batch_size = 96
    tasks = [
        upload_splits(splits[i : i + batch_size])
        for i in range(0, len(splits), batch_size)
    ]
    responses = await asyncio.gather(*tasks)
    return any(list(responses))


async def upload_documents(
    files: list[UploadFile],
    langchain_async_clients: dict[str, Any],
    weaviate_async_client: weaviate.WeaviateAsyncClient,
) -> list[str | None]:
    # This splitter splits markdown based on header content, this allows for semantic parsing
    # We use the experimental version because is retains whitespaces better for tables extracted by pymupdf4llm
    markdown_text_splitter = ExperimentalMarkdownSyntaxTextSplitter()

    # Extra splitter in case the header chunks are too large for the embedder
    # We choose the default sensible settings for the english language
    text_splitter = RecursiveCharacterTextSplitter(
        chunk_size=CHUNK_SIZE, chunk_overlap=CHUNK_OVERLAP
    )

    tasks = [
        process_file(
            file,
            markdown_text_splitter,
            text_splitter,
            langchain_async_clients,
            weaviate_async_client,
        )
        for file in files
    ]
    responses = await asyncio.gather(*tasks)
    filenames = [files[i].filename for i in range(len(files)) if responses[i] is True]
    return filenames<|MERGE_RESOLUTION|>--- conflicted
+++ resolved
@@ -1,7 +1,7 @@
 import asyncio
 import logging
+from typing import Any
 
-import cohere
 import pymupdf
 import pymupdf4llm
 import weaviate
@@ -12,16 +12,8 @@
     ExperimentalMarkdownSyntaxTextSplitter,
     RecursiveCharacterTextSplitter,
 )
-<<<<<<< HEAD
-import weaviate
-import weaviate.classes as wvc
-from typing import Any
 
-from ..config import CHUNK_SIZE, CHUNK_OVERLAP
-=======
->>>>>>> b597f2ef
-
-from ..config import CHUNK_OVERLAP, CHUNK_SIZE
+from em_backend.config import CHUNK_OVERLAP, CHUNK_SIZE
 
 
 async def process_file(
@@ -30,7 +22,7 @@
     text_splitter: RecursiveCharacterTextSplitter,
     langchain_async_clients: dict[str, Any],
     weaviate_async_client: weaviate.WeaviateAsyncClient,
-):
+) -> bool:
     logging.info("Extracting markdown...")
     # Parse pdf, also extracting tables
     # For some reason, this code doesn't work :(
