--- conflicted
+++ resolved
@@ -1,25 +1,13 @@
-<<<<<<< HEAD
-from ..langchain_citation_client import HumanMessage
-=======
 import json
 import logging
 
->>>>>>> b597f2ef
 import weaviate.classes as wvc
-from cohere import UserChatMessageV2
-
-<<<<<<< HEAD
-from em_backend.models import QuestionnaireQuestion, UserAnswer
+from langchain_core.messages import HumanMessage
+
 from em_backend.config import langchain_async_clients, weaviate_async_client
-from em_backend.statics.questionaire_party_answers import (
-    questionnaire_party_answers,
-    default_party_info,
-=======
-from em_backend.config import cohere_async_clients, weaviate_async_client
 from em_backend.custom_answers.score_calculator import (
     calculate_standard_scores,
     combine_results,
->>>>>>> b597f2ef
 )
 from em_backend.models import QuestionnaireQuestion, UserAnswer
 from em_backend.statics.evaluation_prompts import EVALUATION_PROMPT2
@@ -37,9 +25,7 @@
     try:
         # Generate embeddings for lookup prompts
         # TO REMOVE: outdated calls -- migrating to third-party service
-        embed_response = await langchain_async_clients[
-            "embed_client"
-        ].embed(
+        embed_response = await langchain_async_clients["embed_client"].embed(
             texts=lookup_prompts,
             model="embed-multilingual-v3.0",
             input_type="search_query",
@@ -110,9 +96,9 @@
         )
 
         messages = [HumanMessage(content=prompt_str)]
-        evaluation_response = await langchain_async_clients["langchain_chat_client"].chat(
-            model="gpt-4o", messages=messages
-        )
+        evaluation_response = await langchain_async_clients[
+            "langchain_chat_client"
+        ].chat(model="gpt-4o", messages=messages)
         evaluation_content = evaluation_response.message.content[0].text
         evaluation_dict = json.loads(evaluation_content)
         return process_evaluation(evaluation_dict)
@@ -164,10 +150,7 @@
     for idx, (question, answer) in enumerate(
         zip(questionnaire_questions, custom_answers, strict=False)
     ):
-        if answer.custom_answer:
-            answer_type = "custom"
-        else:
-            answer_type = "button"
+        answer_type = "custom" if answer.custom_answer else "button"
 
         # Log button answers with minimal details and skip further evaluation
         if answer_type == "button":
@@ -197,7 +180,9 @@
             """
 
             # Get lookup prompts
-            lookup_response = await langchain_async_clients["langchain_chat_client"].chat(
+            lookup_response = await langchain_async_clients[
+                "langchain_chat_client"
+            ].chat(
                 model="gpt-4o",
                 messages=[HumanMessage(content=lookup_prompt)],
             )
