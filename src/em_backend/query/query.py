<<<<<<< HEAD
from ..langchain_citation_client import (
    HumanMessage,
    SystemMessage,
    AIMessage,
    ToolMessage,
    CitationOptions,
    DocumentToolContent,
)
import weaviate
import httpx
import aiostream
from typing import Any
=======
import asyncio
import json
from collections.abc import AsyncGenerator

import aiostream
import cohere
import httpx
import weaviate
from cohere import (
    AssistantChatMessageV2,
    CitationOptions,
    DocumentToolContent,
    SystemChatMessageV2,
    ToolCallV2,
    ToolCallV2Function,
    ToolChatMessageV2,
    UserChatMessageV2,
)
>>>>>>> b597f2ef

from ..models import (
    Answer,
    AnswerChunk,
    SinglePartyAnswer,
    StandardAnswer,
    SupportedLanguages,
    SupportedParties,
)
from ..statics.prompts import (
    multiparty_detection_instructions,
    multiparty_detection_response_format,
    query_rag_system_instructions,
    query_rag_system_multi_instructions,
)
from ..statics.tools import database_search_tools, web_search_tools
from .db_search import database_search
from .web_search import web_search


async def single_pary_stream(
    question: str,
    party: SupportedParties,
    use_web_search: bool,
    use_database_search: bool,
    multiparty: bool,
    langchain_async_clients: dict[str, Any],
    weaviate_async_client: weaviate.WeaviateAsyncClient,
    language: SupportedLanguages,
):
    messages = list()
    if party is None:
        messages.append(
            SystemMessage(
                content=query_rag_system_instructions(
                    use_web_search, use_database_search
                )[language]
            )
        )
    else:
        messages.append(
            SystemMessage(
                content=query_rag_system_multi_instructions(
                    use_web_search, use_database_search
                )[language].format(party)
            )
        )
    messages.append(HumanMessage(content=question))

    tools = list()
    if use_web_search is True:
        tools.append(web_search_tools[language])
    if use_database_search is True:
        tools.append(database_search_tools[language])

    res = langchain_async_clients["langchain_chat_client"].chat_stream(
        model="gpt-4o",
        messages=messages,
        tools=tools,
        citation_options=CitationOptions(mode="ACCURATE"),
    )

    func_name = None
    tool_plan = ""
    tool_calls_arguments = dict()
    tool_calls_ids = dict()
    citations: dict[str, list[DocumentToolContent]] = {"database": [], "web": []}

    while True:
        try:
            async for event in res:
                if event.type == "tool-plan-delta":
                    tool_plan += event.delta.message.tool_plan
                if event.type == "tool-call-start":
                    func_name = event.delta.message.tool_calls.function.name
                    tool_calls_arguments[func_name] = (
                        event.delta.message.tool_calls.function.arguments
                    )
                    tool_calls_ids[func_name] = event.delta.message.tool_calls.id
                if event.type == "tool-call-delta":
                    # This assumes that 'tool-call-start'was received but doesn't check for performance optimization
                    tool_calls_arguments[func_name] += (
                        event.delta.message.tool_calls.function.arguments
                    )
                if event.type == "tool-call-end":
                    # This assumes that 'tool-call-start'was received but doesn't check for performance optimization
                    func_name = None
                if event.type == "message-end":
                    if event.delta.finish_reason == "TOOL_CALL":
                        messages.append(
                            AIMessage(
                                content="",
                                tool_calls=[
<<<<<<< HEAD
                                    {
                                        "id": tool_calls_ids[func],
                                        "type": "function",
                                        "function": {
                                            "name": func,
                                            "arguments": tool_calls_arguments[func],
                                        },
                                    }
                                    for func in tool_calls_ids.keys()
                                ]
=======
                                    ToolCallV2(
                                        id=tool_calls_ids[func],
                                        type="function",
                                        function=ToolCallV2Function(
                                            name=func,
                                            arguments=tool_calls_arguments[func],
                                        ),
                                    )
                                    for func in tool_calls_ids
                                ],
                                tool_plan=tool_plan,
>>>>>>> b597f2ef
                            )
                        )
                        for func in tool_calls_arguments:
                            if func == "database_search":
                                tool_results = await database_search(
                                    **json.loads(tool_calls_arguments[func]),
                                    party=party,
                                    question=question,
                                    langchain_async_clients=langchain_async_clients,
                                    weaviate_async_client=weaviate_async_client,
                                )
                                citations["database"].extend(tool_results)
                            if func == "web_search":
                                tool_results = await web_search(
                                    **json.loads(tool_calls_arguments[func]),
                                    langchain_async_clients=langchain_async_clients,
                                )
                                citations["web"].extend(tool_results)
                            messages.append(
                                ToolMessage(
                                    tool_call_id=tool_calls_ids[func],
                                    content=json.dumps([doc.document.data for doc in tool_results]),
                                )
                            )
                        tool_calls_arguments = dict()
                        tool_calls_ids = dict()
                        res = langchain_async_clients[
                            "langchain_chat_client"
                        ].chat_stream(
                            model="gpt-4o",
                            messages=messages,
                            tools=tools,
                            citation_options=CitationOptions(mode="ACCURATE"),
                        )
                if event.type == "content-delta":
                    if multiparty is True:
                        yield {
                            "type": "multi-party-answer-chunk",
                            "answer_delta": event.delta.message.content.text,
                            "party": party,
                        }
                    else:
                        yield {
                            "type": "standard-answer-chunk",
                            "answer-delta": event.delta.message.content.text,
                        }
                if event.type == "citation-start":
                    for citation in citations["database"]:
                        yield {
                            "citation": {
                                "type": "manifesto-citation",
                                "title": citation.document.data["title"],
                                "content": citation.document.data["content"],
                                "manifesto": citation.document.data["filename"][:-4],
                            }
                        }
                    for citation in citations["web"]:
                        yield {
                            "citation": {
                                "type": "web-citation",
                                "title": citation.document.data["title"],
                                "content": citation.document.data["content"],
                                "url": citation.document.data["url"],
                            }
                        }
                if event.type == "message-end":
                    break
            else:
                break
        except httpx.ReadError:
            pass


async def stream_rag(
    question: str,
    parties: list[SupportedParties],
    use_web_search: bool,
    use_database_search: bool,
    langchain_async_clients: dict[str, Any],
    weaviate_async_client: weaviate.WeaviateAsyncClient,
    language: SupportedLanguages,
) -> AsyncGenerator[AnswerChunk]:
    # Model to decide if a single party is refered to in multiparty scenario
    res = await langchain_async_clients["langchain_chat_client"].chat(
        model="gpt-4o",
        messages=[
            SystemMessage(content=multiparty_detection_instructions[language]),
            HumanMessage(content=question),
        ],
        response_format=multiparty_detection_response_format,
    )
    new_parties = json.loads(res.message.content[0].text)["parties"]

    if "all" in new_parties:
        new_parties = list(SupportedParties)

    if len(parties) == 0:
        yield json.dumps(
            {"type": "answer-type-chunk", "answer_type": "standard-answer"}
        )
        result = single_pary_stream(
            question,
            party=None,
            use_web_search=use_web_search,
            use_database_search=use_database_search,
            multiparty=False,
            langchain_async_clients=langchain_async_clients,
            weaviate_async_client=weaviate_async_client,
            language=language,
        )
        async for chunk in result:
            yield json.dumps(chunk)
    elif len(parties) == 1:
        yield json.dumps(
            {"type": "answer-type-chunk", "answer_type": "standard-answer"}
        )
        result = single_pary_stream(
            question,
            party=parties[0],
            use_web_search=use_web_search,
            use_database_search=use_database_search,
            multiparty=False,
            langchain_async_clients=langchain_async_clients,
            weaviate_async_client=weaviate_async_client,
            language=language,
        )
        async for chunk in result:
            yield json.dumps(chunk)
    else:
        yield json.dumps(
            {"type": "answer-type-chunk", "answer_type": "multi-party-answer"}
        )
        tasks = [
            single_pary_stream(
                question,
                party,
                use_web_search=False,
                use_database_search=use_database_search,
                multiparty=True,
                langchain_async_clients=langchain_async_clients,
                weaviate_async_client=weaviate_async_client,
                language=language,
            )
            for party in parties
        ]
        task_stream = aiostream.stream.merge(*tasks)
        async with task_stream.stream() as stream:
            async for chunk in stream:
                yield json.dumps(chunk)


async def single_party_search(
    question: str,
    party: SupportedParties,
    use_web_search: bool,
    use_database_search: bool,
    multiparty: bool,
    langchain_async_clients: dict[str, Any],
    weaviate_async_client: weaviate.WeaviateAsyncClient,
    language: SupportedLanguages,
) -> StandardAnswer | SinglePartyAnswer:
    messages = list()
    if party is None:
        messages.append(
            SystemMessage(
                content=query_rag_system_instructions(
                    use_web_search, use_database_search
                )[language]
            )
        )
    else:
        messages.append(
            SystemMessage(
                content=query_rag_system_multi_instructions(
                    use_web_search, use_database_search
                )[language].format(party)
            )
        )
    messages.append(HumanMessage(content=question))

    tools = list()
    if use_web_search is True:
        tools.append(web_search_tools[language])
    if use_database_search is True:
        tools.append(database_search_tools[language])

    res = await langchain_async_clients["langchain_chat_client"].chat(
        model="gpt-4o",
        messages=messages,
        tools=tools,
    )

    citations: dict[str, list[DocumentToolContent]] = {"database": [], "web": []}
    while res.message.tool_calls:
        messages.append(
            AIMessage(
                content="",
                tool_calls=res.message.tool_calls
            )
        )

        for tc in res.message.tool_calls:
            if tc.function.name == "database_search":
                tool_results = await database_search(
                    **json.loads(tc.function.arguments),
                    party=party,
                    question=question,
                    langchain_async_clients=langchain_async_clients,
                    weaviate_async_client=weaviate_async_client,
                )
                citations["database"].extend(tool_results)
            elif tc.function.name == "web_search":
                tool_results = await web_search(
                    **json.loads(tc.function.arguments),
                    langchain_async_clients=langchain_async_clients,
                )
                citations["web"].extend(tool_results)

            messages.append(ToolMessage(tool_call_id=tc.id, content=json.dumps([doc.document.data for doc in tool_results])))

            res = await langchain_async_clients["langchain_chat_client"].chat(
                model="gpt-4o", messages=messages, tools=tools
            )

    citations_res = list()
    for citation in citations["database"]:
        citations_res.append(
            {
                "citation": {
                    "type": "manifesto-citation",
                    "title": citation.document.data["title"],
                    "content": citation.document.data["content"],
                    "manifesto": citation.document.data["filename"][:-4],
                }
            }
        )
    for citation in citations["web"]:
        citations_res.append(
            {
                "citation": {
                    "type": "web-citation",
                    "title": citation.document.data["title"],
                    "content": citation.document.data["content"],
                    "url": citation.document.data["url"],
                }
            }
        )

    if multiparty is True:
        return {
            "answer": res.message.content[0].text,
            "citations": citations_res,
            "party": party,
        }
    else:
        return {
            "type": "standard-answer",
            "answer": res.message.content[0].text,
            "citations": citations_res,
        }


async def query_rag(
    question: str,
    parties: list[SupportedParties],
    use_web_search: bool,
    use_database_search: bool,
    langchain_async_clients: dict[str, Any],
    weaviate_async_client: weaviate.WeaviateAsyncClient,
    language: SupportedLanguages,
) -> Answer:
    # Model to decide if a single party is refered to in multiparty scenario
    res = await langchain_async_clients["langchain_chat_client"].chat(
        model="gpt-4o",
        messages=[
            SystemMessage(content=multiparty_detection_instructions[language]),
            HumanMessage(content=question),
        ],
        response_format=multiparty_detection_response_format,
    )
    new_parties = json.loads(res.message.content[0].text)["parties"]

    if "all" in new_parties:
        new_parties = list(SupportedParties)

    parties = list(set(new_parties) & set(parties))

    if len(parties) == 0:
        result = await single_party_search(
            question,
            party=None,
            use_web_search=use_web_search,
            use_database_search=use_database_search,
            multiparty=False,
            langchain_async_clients=langchain_async_clients,
            weaviate_async_client=weaviate_async_client,
            language=language,
        )
        return {"answer": result}
    elif len(parties) == 1:
        result = await single_party_search(
            question,
            party=parties[0],
            use_web_search=use_web_search,
            use_database_search=use_database_search,
            multiparty=False,
            langchain_async_clients=langchain_async_clients,
            weaviate_async_client=weaviate_async_client,
            language=language,
        )
        return {"answer": result}
    else:
        tasks = [
            single_party_search(
                question,
                party,
                use_web_search=False,
                use_database_search=use_database_search,
                multiparty=True,
                langchain_async_clients=langchain_async_clients,
                weaviate_async_client=weaviate_async_client,
                language=language,
            )
            for party in parties
        ]
        results = await asyncio.gather(*tasks)
        return {"answer": {"type": '"multi-party-answer', "answers": results}}<|MERGE_RESOLUTION|>--- conflicted
+++ resolved
@@ -1,37 +1,24 @@
-<<<<<<< HEAD
-from ..langchain_citation_client import (
-    HumanMessage,
-    SystemMessage,
-    AIMessage,
-    ToolMessage,
-    CitationOptions,
-    DocumentToolContent,
-)
-import weaviate
-import httpx
-import aiostream
-from typing import Any
-=======
 import asyncio
 import json
 from collections.abc import AsyncGenerator
+from typing import Any
 
 import aiostream
-import cohere
 import httpx
 import weaviate
-from cohere import (
-    AssistantChatMessageV2,
+
+from em_backend.query.db_search import database_search
+from em_backend.query.web_search import web_search
+from em_backend.statics.tools import database_search_tools, web_search_tools
+
+from ..langchain_citation_client import (
+    AIMessage,
     CitationOptions,
     DocumentToolContent,
-    SystemChatMessageV2,
-    ToolCallV2,
-    ToolCallV2Function,
-    ToolChatMessageV2,
-    UserChatMessageV2,
+    HumanMessage,
+    SystemMessage,
+    ToolMessage,
 )
->>>>>>> b597f2ef
-
 from ..models import (
     Answer,
     AnswerChunk,
@@ -46,9 +33,6 @@
     query_rag_system_instructions,
     query_rag_system_multi_instructions,
 )
-from ..statics.tools import database_search_tools, web_search_tools
-from .db_search import database_search
-from .web_search import web_search
 
 
 async def single_pary_stream(
@@ -60,7 +44,7 @@
     langchain_async_clients: dict[str, Any],
     weaviate_async_client: weaviate.WeaviateAsyncClient,
     language: SupportedLanguages,
-):
+) -> AsyncGenerator[dict[str, Any] | dict[str, dict[str, Any]], Any]:
     messages = list()
     if party is None:
         messages.append(
@@ -118,70 +102,58 @@
                 if event.type == "tool-call-end":
                     # This assumes that 'tool-call-start'was received but doesn't check for performance optimization
                     func_name = None
-                if event.type == "message-end":
-                    if event.delta.finish_reason == "TOOL_CALL":
+                if (
+                    event.type == "message-end"
+                    and event.delta.finish_reason == "TOOL_CALL"
+                ):
+                    messages.append(
+                        AIMessage(
+                            content="",
+                            tool_calls=[
+                                {
+                                    "id": tool_calls_ids[func],
+                                    "type": "function",
+                                    "function": {
+                                        "name": func,
+                                        "arguments": tool_calls_arguments[func],
+                                    },
+                                }
+                                for func in tool_calls_ids
+                            ],
+                        )
+                    )
+                    for func in tool_calls_arguments:
+                        if func == "database_search":
+                            tool_results = await database_search(
+                                **json.loads(tool_calls_arguments[func]),
+                                party=party,
+                                question=question,
+                                langchain_async_clients=langchain_async_clients,
+                                weaviate_async_client=weaviate_async_client,
+                            )
+                            citations["database"].extend(tool_results)
+                        if func == "web_search":
+                            tool_results = await web_search(
+                                **json.loads(tool_calls_arguments[func]),
+                                langchain_async_clients=langchain_async_clients,
+                            )
+                            citations["web"].extend(tool_results)
                         messages.append(
-                            AIMessage(
-                                content="",
-                                tool_calls=[
-<<<<<<< HEAD
-                                    {
-                                        "id": tool_calls_ids[func],
-                                        "type": "function",
-                                        "function": {
-                                            "name": func,
-                                            "arguments": tool_calls_arguments[func],
-                                        },
-                                    }
-                                    for func in tool_calls_ids.keys()
-                                ]
-=======
-                                    ToolCallV2(
-                                        id=tool_calls_ids[func],
-                                        type="function",
-                                        function=ToolCallV2Function(
-                                            name=func,
-                                            arguments=tool_calls_arguments[func],
-                                        ),
-                                    )
-                                    for func in tool_calls_ids
-                                ],
-                                tool_plan=tool_plan,
->>>>>>> b597f2ef
+                            ToolMessage(
+                                tool_call_id=tool_calls_ids[func],
+                                content=json.dumps(
+                                    [doc.document.data for doc in tool_results]
+                                ),
                             )
                         )
-                        for func in tool_calls_arguments:
-                            if func == "database_search":
-                                tool_results = await database_search(
-                                    **json.loads(tool_calls_arguments[func]),
-                                    party=party,
-                                    question=question,
-                                    langchain_async_clients=langchain_async_clients,
-                                    weaviate_async_client=weaviate_async_client,
-                                )
-                                citations["database"].extend(tool_results)
-                            if func == "web_search":
-                                tool_results = await web_search(
-                                    **json.loads(tool_calls_arguments[func]),
-                                    langchain_async_clients=langchain_async_clients,
-                                )
-                                citations["web"].extend(tool_results)
-                            messages.append(
-                                ToolMessage(
-                                    tool_call_id=tool_calls_ids[func],
-                                    content=json.dumps([doc.document.data for doc in tool_results]),
-                                )
-                            )
-                        tool_calls_arguments = dict()
-                        tool_calls_ids = dict()
-                        res = langchain_async_clients[
-                            "langchain_chat_client"
-                        ].chat_stream(
-                            model="gpt-4o",
-                            messages=messages,
-                            tools=tools,
-                            citation_options=CitationOptions(mode="ACCURATE"),
-                        )
+                    tool_calls_arguments = dict()
+                    tool_calls_ids = dict()
+                    res = langchain_async_clients["langchain_chat_client"].chat_stream(
+                        model="gpt-4o",
+                        messages=messages,
+                        tools=tools,
+                        citation_options=CitationOptions(mode="ACCURATE"),
+                    )
                 if event.type == "content-delta":
                     if multiparty is True:
                         yield {
@@ -342,12 +314,7 @@
 
     citations: dict[str, list[DocumentToolContent]] = {"database": [], "web": []}
     while res.message.tool_calls:
-        messages.append(
-            AIMessage(
-                content="",
-                tool_calls=res.message.tool_calls
-            )
-        )
+        messages.append(AIMessage(content="", tool_calls=res.message.tool_calls))
 
         for tc in res.message.tool_calls:
             if tc.function.name == "database_search":
@@ -366,7 +333,12 @@
                 )
                 citations["web"].extend(tool_results)
 
-            messages.append(ToolMessage(tool_call_id=tc.id, content=json.dumps([doc.document.data for doc in tool_results])))
+            messages.append(
+                ToolMessage(
+                    tool_call_id=tc.id,
+                    content=json.dumps([doc.document.data for doc in tool_results]),
+                )
+            )
 
             res = await langchain_async_clients["langchain_chat_client"].chat(
                 model="gpt-4o", messages=messages, tools=tools
