--- conflicted
+++ resolved
@@ -1,16 +1,10 @@
-<<<<<<< HEAD
-=======
-import cohere
->>>>>>> b597f2ef
 import openai
 import weaviate
 import weaviate.classes as wvc
 from pydantic_settings import BaseSettings, SettingsConfigDict
-<<<<<<< HEAD
-from .langchain_citation_client import LangChainAsyncCitationClient
-=======
 from tavily import AsyncTavilyClient
->>>>>>> b597f2ef
+
+from em_backend.langchain_citation_client import LangChainAsyncCitationClient
 
 FILE_CHUNK_SIZE = 1024 * 1024
 
@@ -58,7 +52,9 @@
 openai_async_client = openai.AsyncClient(api_key=settings.openai_api_key)
 
 # LangChain Citation Client wrapper
-langchain_citation_client = LangChainAsyncCitationClient(api_key=settings.openai_api_key)
+langchain_citation_client = LangChainAsyncCitationClient(
+    api_key=settings.openai_api_key
+)
 
 # LangChain async clients dictionary
 langchain_async_clients = {
@@ -73,9 +69,9 @@
 # Export clients
 __all__ = [
     "settings",
-    "weaviate_async_client", 
+    "weaviate_async_client",
     "openai_async_client",
     "langchain_citation_client",
     "langchain_async_clients",
-    "tavily_client"
+    "tavily_client",
 ]